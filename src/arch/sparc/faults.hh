--- conflicted
+++ resolved
@@ -113,24 +113,10 @@
     return new MemAddressNotAligned;
 }
 
-<<<<<<< HEAD
-class PowerOnReset : public SparcFault
-{
-  private:
-    static FaultName _name;
-    static TrapType _trapType;
-    static FaultPriority _priority;
-    static FaultStat _count;
-  public:
-    FaultName name() {return _name;}
-    TrapType trapType() {return _trapType;}
-    FaultPriority priority() {return _priority;}
-    FaultStat & countStat() {return _count;}
-    void invoke(ThreadContext * tc);
-};
-=======
-class PowerOnReset : public SparcFault<PowerOnReset> {};
->>>>>>> 635df9ba
+class PowerOnReset : public SparcFault<PowerOnReset>
+{
+    void invoke(ThreadContext * tc);
+};
 
 class WatchDogReset : public SparcFault<WatchDogReset> {};
 
@@ -207,17 +193,10 @@
 class SpillNNormal : public EnumeratedFault<SpillNNormal>
 {
   public:
-<<<<<<< HEAD
-    SpillNNormal(uint32_t n) : EnumeratedFault(n) {;}
-    FaultName name() {return _name;}
-    FaultPriority priority() {return _priority;}
-    FaultStat & countStat() {return _count;}
+    SpillNNormal(uint32_t n) :
+        EnumeratedFault<SpillNNormal>(n) {;}
     //These need to be handled specially to enable spill traps in SE
 #if !FULL_SYSTEM
-=======
-    SpillNNormal(uint32_t n) :
-        EnumeratedFault<SpillNNormal>(n) {;}
->>>>>>> 635df9ba
     void invoke(ThreadContext * tc);
 #endif
 };
@@ -232,17 +211,10 @@
 class FillNNormal : public EnumeratedFault<FillNNormal>
 {
   public:
-<<<<<<< HEAD
-    FillNNormal(uint32_t n) : EnumeratedFault(n) {;}
-    FaultName name() {return _name;}
-    FaultPriority priority() {return _priority;}
-    FaultStat & countStat() {return _count;}
+    FillNNormal(uint32_t n) :
+        EnumeratedFault<FillNNormal>(n) {;}
     //These need to be handled specially to enable fill traps in SE
 #if !FULL_SYSTEM
-=======
-    FillNNormal(uint32_t n) :
-        EnumeratedFault<FillNNormal>(n) {;}
->>>>>>> 635df9ba
     void invoke(ThreadContext * tc);
 #endif
 };
@@ -256,27 +228,9 @@
 
 class TrapInstruction : public EnumeratedFault<TrapInstruction>
 {
-  private:
-<<<<<<< HEAD
-    static FaultName _name;
-    static TrapType _baseTrapType;
-    static FaultPriority _priority;
-    static FaultStat _count;
-    TrapType baseTrapType() {return _baseTrapType;}
-  public:
-    TrapInstruction(int32_t n) : EnumeratedFault(n) {;}
-    FaultName name() {return _name;}
-    FaultPriority priority() {return _priority;}
-    FaultStat & countStat() {return _count;}
-=======
-    uint64_t syscall_num;
   public:
     TrapInstruction(uint32_t n, uint64_t syscall) :
         EnumeratedFault<TrapInstruction>(n), syscall_num(syscall) {;}
-#if !FULL_SYSTEM
-    void invoke(ThreadContext * tc);
-#endif
->>>>>>> 635df9ba
 };
 
 
