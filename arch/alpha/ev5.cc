--- conflicted
+++ resolved
@@ -76,14 +76,10 @@
     // CPU comes up with PAL regs enabled
     swap_palshadow(regs, true);
 
-<<<<<<< HEAD
-    regs->pc = regs->ipr[IPR_PAL_BASE] + fault_addr(ResetFault);
-=======
     regs->intRegFile[16] = cpuId;
     regs->intRegFile[0] = cpuId;
 
     regs->pc = regs->ipr[IPR_PAL_BASE] + fault_addr[Reset_Fault];
->>>>>>> 1166d4f0
     regs->npc = regs->pc + sizeof(MachInst);
 }
 
@@ -91,15 +87,25 @@
 //
 // alpha exceptions - value equals trap address, update with MD_FAULT_TYPE
 //
-const Addr
-AlphaISA::fault_addr(Fault fault)
-{
-        //Check for the system wide faults
-        if(fault == NoFault) return 0x0000;
-        else if(fault == MachineCheckFault) return 0x0401;
-        else if(fault == AlignmentFault) return 0x0301;
-        //Deal with the alpha specific faults
-        return ((AlphaFault*)fault)->vect;
+Addr
+AlphaISA::fault_addr[Num_Faults] = {
+    0x0000,	/* No_Fault */
+    0x0001,	/* Reset_Fault */
+    0x0401,	/* Machine_Check_Fault */
+    0x0501,	/* Arithmetic_Fault */
+    0x0101,	/* Interrupt_Fault */
+    0x0201,	/* Ndtb_Miss_Fault */
+    0x0281,	/* Pdtb_Miss_Fault */
+    0x0301,	/* Alignment_Fault */
+    0x0381,	/* DTB_Fault_Fault */
+    0x0381,	/* DTB_Acv_Fault */
+    0x0181,	/* ITB_Miss_Fault */
+    0x0181,	/* ITB_Fault_Fault */
+    0x0081,	/* ITB_Acv_Fault */
+    0x0481,	/* Unimplemented_Opcode_Fault */
+    0x0581,	/* Fen_Fault */
+    0x2001,	/* Pal_Fault */
+    0x0501,	/* Integer_Overflow_Fault: maps to Arithmetic_Fault */
 };
 
 const int AlphaISA::reg_redir[AlphaISA::NumIntRegs] = {
@@ -166,7 +172,7 @@
     if (ipl && ipl > ipr[IPR_IPLR]) {
         ipr[IPR_ISR] = summary;
         ipr[IPR_INTID] = ipl;
-        cpu->trap(InterruptFault);
+        cpu->trap(Interrupt_Fault);
         DPRINTF(Flow, "Interrupt! IPLR=%d ipl=%d summary=%x\n",
                 ipr[IPR_IPLR], ipl, summary);
     }
@@ -187,23 +193,23 @@
 void
 ExecContext::ev5_trap(Fault fault)
 {
-    DPRINTF(Fault, "Fault %s at PC: %#x\n", fault->name, regs.pc);
-    cpu->recordEvent(csprintf("Fault %s", fault->name));
+    DPRINTF(Fault, "Fault %s at PC: %#x\n", FaultName(fault), regs.pc);
+    cpu->recordEvent(csprintf("Fault %s", FaultName(fault)));
 
     assert(!misspeculating());
     kernelStats->fault(fault);
 
-    if (fault == ArithmeticFault)
+    if (fault == Arithmetic_Fault)
         panic("Arithmetic traps are unimplemented!");
 
     AlphaISA::InternalProcReg *ipr = regs.ipr;
 
     // exception restart address
-    if (fault != InterruptFault || !inPalMode())
+    if (fault != Interrupt_Fault || !inPalMode())
         ipr[AlphaISA::IPR_EXC_ADDR] = regs.pc;
 
-    if (fault == PalFault || fault == ArithmeticFault /* ||
-        fault == InterruptFault && !inPalMode() */) {
+    if (fault == Pal_Fault || fault == Arithmetic_Fault /* ||
+        fault == Interrupt_Fault && !inPalMode() */) {
         // traps...  skip faulting instruction
         ipr[AlphaISA::IPR_EXC_ADDR] += 4;
     }
@@ -211,7 +217,7 @@
     if (!inPalMode())
         AlphaISA::swap_palshadow(&regs, true);
 
-    regs.pc = ipr[AlphaISA::IPR_PAL_BASE] + AlphaISA::fault_addr(fault);
+    regs.pc = ipr[AlphaISA::IPR_PAL_BASE] + AlphaISA::fault_addr[fault];
     regs.npc = regs.pc + sizeof(MachInst);
 }
 
@@ -220,13 +226,13 @@
 AlphaISA::intr_post(RegFile *regs, Fault fault, Addr pc)
 {
     InternalProcReg *ipr = regs->ipr;
-    bool use_pc = (fault == NoFault);
-
-    if (fault == ArithmeticFault)
+    bool use_pc = (fault == No_Fault);
+
+    if (fault == Arithmetic_Fault)
         panic("arithmetic faults NYI...");
 
     // compute exception restart address
-    if (use_pc || fault == PalFault || fault == ArithmeticFault) {
+    if (use_pc || fault == Pal_Fault || fault == Arithmetic_Fault) {
         // traps...  skip faulting instruction
         ipr[IPR_EXC_ADDR] = regs->pc + 4;
     } else {
@@ -236,7 +242,7 @@
 
     // jump to expection address (PAL PC bit set here as well...)
     if (!use_pc)
-        regs->npc = ipr[IPR_PAL_BASE] + fault_addr(fault);
+        regs->npc = ipr[IPR_PAL_BASE] + fault_addr[fault];
     else
         regs->npc = ipr[IPR_PAL_BASE] + pc;
 
@@ -249,7 +255,7 @@
     uint64_t *ipr = regs.ipr;
 
     if (!inPalMode())
-        return UnimplementedOpcodeFault;
+        return Unimplemented_Opcode_Fault;
 
     setNextPC(ipr[AlphaISA::IPR_EXC_ADDR]);
 
@@ -263,7 +269,7 @@
     }
 
     // FIXME: XXX check for interrupts? XXX
-    return NoFault;
+    return No_Fault;
 }
 
 uint64_t
@@ -361,12 +367,12 @@
       case AlphaISA::IPR_DTB_IAP:
       case AlphaISA::IPR_ITB_IA:
       case AlphaISA::IPR_ITB_IAP:
-        fault = UnimplementedOpcodeFault;
+        fault = Unimplemented_Opcode_Fault;
         break;
 
       default:
         // invalid IPR
-        fault = UnimplementedOpcodeFault;
+        fault = Unimplemented_Opcode_Fault;
         break;
     }
 
@@ -385,7 +391,7 @@
     uint64_t old;
 
     if (misspeculating())
-        return NoFault;
+        return No_Fault;
 
     switch (idx) {
       case AlphaISA::IPR_PALtemp0:
@@ -531,7 +537,7 @@
       case AlphaISA::IPR_ITB_PTE_TEMP:
       case AlphaISA::IPR_DTB_PTE_TEMP:
         // read-only registers
-        return UnimplementedOpcodeFault;
+        return Unimplemented_Opcode_Fault;
 
       case AlphaISA::IPR_HWINT_CLR:
       case AlphaISA::IPR_SL_XMIT:
@@ -633,11 +639,11 @@
 
       default:
         // invalid IPR
-        return UnimplementedOpcodeFault;
+        return Unimplemented_Opcode_Fault;
     }
 
     // no error...
-    return NoFault;
+    return No_Fault;
 }
 
 /**
