--- conflicted
+++ resolved
@@ -1,14 +1,8 @@
 #include "base/loader/object_file.hh"
 #include "base/loader/symtab.hh"
 #include "cpu/exec_context.hh"
-<<<<<<< HEAD
+#include "arch/vtophys.hh"
 #include "mem/memory.hh"
-=======
-#include "kern/kernel_stats.hh"
-#include "mem/functional/memory_control.hh"
-#include "mem/functional/physical.hh"
-#include "arch/vtophys.hh"
->>>>>>> 7b283dbc
 #include "sim/builder.hh"
 #include "arch/isa_traits.hh"
 #include "sim/byteswap.hh"
@@ -29,18 +23,13 @@
 int System::numSystemsRunning = 0;
 
 System::System(Params *p)
-<<<<<<< HEAD
     : SimObject(p->name), physmem(p->physmem), numcpus(0),
 #if FULL_SYSTEM
       memctrl(p->memctrl), init_param(p->init_param),
 #else
       page_ptr(0),
 #endif
-      params(p)
-=======
-    : SimObject(p->name), memctrl(p->memctrl), physmem(p->physmem),
-      init_param(p->init_param), numcpus(0), _params(p)
->>>>>>> 7b283dbc
+      _params(p)
 {
     // add self to global system list
     systemList.push_back(this);
@@ -83,48 +72,10 @@
     DPRINTF(Loader, "Kernel entry = %#x\n", kernelEntry);
     DPRINTF(Loader, "Kernel loaded...\n");
 
-<<<<<<< HEAD
-    Addr addr = 0;
-#ifdef DEBUG
-    consolePanicEvent = addConsoleFuncEvent<BreakPCEvent>("panic");
-#endif
-
-    /**
-     * Copy the osflags (kernel arguments) into the consoles
-     * memory. (Presently Linux does not use the console service
-     * routine to get these command line arguments, but Tru64 and
-     * others do.)
-     */
-    if (consoleSymtab->findAddress("env_booted_osflags", addr)) {
-        Addr paddr = vtophys(physmem, addr);
-        char *osflags = (char *)physmem->dma_addr(paddr, sizeof(uint32_t));
-
-        if (osflags)
-              strcpy(osflags, params->boot_osflags.c_str());
-    }
-
-    /**
-     * Set the hardware reset parameter block system type and revision
-     * information to Tsunami.
-     */
-    if (consoleSymtab->findAddress("m5_rpb", addr)) {
-        Addr paddr = vtophys(physmem, addr);
-        char *hwrpb = (char *)physmem->dma_addr(paddr, sizeof(uint64_t));
-
-        if (!hwrpb)
-            panic("could not translate hwrpb addr\n");
-
-        *(uint64_t*)(hwrpb+0x50) = htog(params->system_type);
-        *(uint64_t*)(hwrpb+0x58) = htog(params->system_rev);
-    } else
-        panic("could not find hwrpb\n");
-
+#if FULL_SYSTEM
     kernelBinning = new Kernel::Binning(this);
-
-#endif // FULL_SYSTEM
-
-=======
->>>>>>> 7b283dbc
+#endif // FULL_SYSTEM
+
     // increment the number of running systms
     numSystemsRunning++;
 }
@@ -136,72 +87,6 @@
     delete kernel;
 
     delete kernelBinning;
-<<<<<<< HEAD
-
-#ifdef DEBUG
-    delete consolePanicEvent;
-#endif
-
-#endif // FULL_SYSTEM
-}
-
-
-/**
- * This function fixes up addresses that are used to match PCs for
- * hooking simulator events on to target function executions.
- *
- * Alpha binaries may have multiple global offset table (GOT)
- * sections.  A function that uses the GOT starts with a
- * two-instruction prolog which sets the global pointer (gp == r29) to
- * the appropriate GOT section.  The proper gp value is calculated
- * based on the function address, which must be passed by the caller
- * in the procedure value register (pv aka t12 == r27).  This sequence
- * looks like the following:
- *
- *			opcode Ra Rb offset
- *	ldah gp,X(pv)     09   29 27   X
- *	lda  gp,Y(gp)     08   29 29   Y
- *
- * for some constant offsets X and Y.  The catch is that the linker
- * (or maybe even the compiler, I'm not sure) may recognize that the
- * caller and callee are using the same GOT section, making this
- * prolog redundant, and modify the call target to skip these
- * instructions.  If we check for execution of the first instruction
- * of a function (the one the symbol points to) to detect when to skip
- * it, we'll miss all these modified calls.  It might work to
- * unconditionally check for the third instruction, but not all
- * functions have this prolog, and there's some chance that those
- * first two instructions could have undesired consequences.  So we do
- * the Right Thing and pattern-match the first two instructions of the
- * function to decide where to patch.
- *
- * Eventually this code should be moved into an ISA-specific file.
- */
-Addr
-System::fixFuncEventAddr(Addr addr)
-{
-#if FULL_SYSTEM
-    // mask for just the opcode, Ra, and Rb fields (not the offset)
-    const uint32_t inst_mask = 0xffff0000;
-    // ldah gp,X(pv): opcode 9, Ra = 29, Rb = 27
-    const uint32_t gp_ldah_pattern = (9 << 26) | (29 << 21) | (27 << 16);
-    // lda  gp,Y(gp): opcode 8, Ra = 29, rb = 29
-    const uint32_t gp_lda_pattern  = (8 << 26) | (29 << 21) | (29 << 16);
-    // instruction size
-    const int sz = sizeof(uint32_t);
-
-    Addr paddr = vtophys(physmem, addr);
-    uint32_t i1 = *(uint32_t *)physmem->dma_addr(paddr, sz);
-    uint32_t i2 = *(uint32_t *)physmem->dma_addr(paddr+sz, sz);
-
-    if ((i1 & inst_mask) == gp_ldah_pattern &&
-        (i2 & inst_mask) == gp_lda_pattern) {
-        Addr new_addr = addr + 2*sz;
-        DPRINTF(Loader, "fixFuncEventAddr: %p -> %p", addr, new_addr);
-        return new_addr;
-    } else {
-        return addr;
-    }
 #else
     panic("System::fixFuncEventAddr needs to be rewritten "
           "to work with syscall emulation");
@@ -209,27 +94,6 @@
 }
 
 #if FULL_SYSTEM
-void
-System::setAlphaAccess(Addr access)
-{
-    Addr addr = 0;
-    if (consoleSymtab->findAddress("m5AlphaAccess", addr)) {
-        Addr paddr = vtophys(physmem, addr);
-        uint64_t *m5AlphaAccess =
-            (uint64_t *)physmem->dma_addr(paddr, sizeof(uint64_t));
-
-        if (!m5AlphaAccess)
-            panic("could not translate m5AlphaAccess addr\n");
-
-        *m5AlphaAccess = htog(EV5::Phys2K0Seg(access));
-    } else
-        panic("could not find m5AlphaAccess\n");
-}
-=======
-}
-
->>>>>>> 7b283dbc
-
 
 
 int rgdb_wait = -1;
@@ -323,12 +187,7 @@
     kernelBinning->serialize(os);
 
     kernelSymtab->serialize("kernel_symtab", os);
-<<<<<<< HEAD
-    consoleSymtab->serialize("console_symtab", os);
-    palSymtab->serialize("pal_symtab", os);
-#endif // FULL_SYSTEM
-=======
->>>>>>> 7b283dbc
+#endif // FULL_SYSTEM
 }
 
 
@@ -339,12 +198,7 @@
     kernelBinning->unserialize(cp, section);
 
     kernelSymtab->unserialize("kernel_symtab", cp, section);
-<<<<<<< HEAD
-    consoleSymtab->unserialize("console_symtab", cp, section);
-    palSymtab->unserialize("pal_symtab", cp, section);
-#endif // FULL_SYSTEM
-=======
->>>>>>> 7b283dbc
+#endif // FULL_SYSTEM
 }
 
 void
@@ -365,81 +219,4 @@
     System::printSystems();
 }
 
-<<<<<<< HEAD
-BEGIN_DECLARE_SIM_OBJECT_PARAMS(System)
-
-    SimObjectParam<Memory *> physmem;
-
-#if FULL_SYSTEM
-    Param<Tick> boot_cpu_frequency;
-    SimObjectParam<MemoryController *> memctrl;
-
-    Param<string> kernel;
-    Param<string> console;
-    Param<string> pal;
-
-    Param<string> boot_osflags;
-    Param<string> readfile;
-    Param<unsigned int> init_param;
-
-    Param<uint64_t> system_type;
-    Param<uint64_t> system_rev;
-
-    Param<bool> bin;
-    VectorParam<string> binned_fns;
-    Param<bool> bin_int;
-#endif // FULL_SYSTEM
-
-END_DECLARE_SIM_OBJECT_PARAMS(System)
-
-BEGIN_INIT_SIM_OBJECT_PARAMS(System)
-
-    INIT_PARAM(physmem, "physical memory")
-
-#if FULL_SYSTEM
-    ,
-    INIT_PARAM(boot_cpu_frequency, "Frequency of the boot CPU"),
-    INIT_PARAM(memctrl, "memory controller"),
-    INIT_PARAM(kernel, "file that contains the kernel code"),
-    INIT_PARAM(console, "file that contains the console code"),
-    INIT_PARAM(pal, "file that contains palcode"),
-    INIT_PARAM_DFLT(boot_osflags, "flags to pass to the kernel during boot",
-                    "a"),
-    INIT_PARAM_DFLT(readfile, "file to read startup script from", ""),
-    INIT_PARAM_DFLT(init_param, "numerical value to pass into simulator", 0),
-    INIT_PARAM_DFLT(system_type, "Type of system we are emulating", 34),
-    INIT_PARAM_DFLT(system_rev, "Revision of system we are emulating", 1<<10),
-    INIT_PARAM_DFLT(bin, "is this system to be binned", false),
-    INIT_PARAM(binned_fns, "functions to be broken down and binned"),
-    INIT_PARAM_DFLT(bin_int, "is interrupt code binned seperately?", true)
-#endif // FULL_SYSTEM
-
-END_INIT_SIM_OBJECT_PARAMS(System)
-
-CREATE_SIM_OBJECT(System)
-{
-    System::Params *p = new System::Params;
-    p->name = getInstanceName();
-    p->physmem = physmem;
-#if FULL_SYSTEM
-    p->boot_cpu_frequency = boot_cpu_frequency;
-    p->memctrl = memctrl;
-    p->kernel_path = kernel;
-    p->console_path = console;
-    p->palcode = pal;
-    p->boot_osflags = boot_osflags;
-    p->init_param = init_param;
-    p->readfile = readfile;
-    p->system_type = system_type;
-    p->system_rev = system_rev;
-    p->bin = bin;
-    p->binned_fns = binned_fns;
-    p->bin_int = bin_int;
-#endif // FULL_SYSTEM
-    return new System(p);
-}
-
-REGISTER_SIM_OBJECT("System", System)
-=======
 DEFINE_SIM_OBJECT_CLASS_NAME("System", System)
->>>>>>> 7b283dbc
